#
"""TODO: add docs
"""
from __future__ import absolute_import
from __future__ import division
from __future__ import print_function

import random
import numpy as np

import tensorflow as tf

from texar.agents.agent_base import AgentBase
from texar.core import optimization as opt
from texar.core import get_instance
from texar.losses.dqn_losses import l2_loss

# pylint: disable=too-many-instance-attributes, too-many-arguments, invalid-name

class NatureDQNAgent(AgentBase):
    """TODO: docs
    """
    def __init__(self, actions, state_shape,
                 qnet=None, replay_memory=None, hparams=None):
        AgentBase.__init__(self, hparams=hparams)

        self.actions = actions
        self.state_shape = state_shape

        self.batch_size = self._hparams.batch_size
        self.discount_factor = self._hparams.discount_factor
        self.observation_steps = self._hparams.observation_steps
        self.update_period = self._hparams.update_period

<<<<<<< HEAD
        self.qnet = qnet
        if self.qnet is None:
            self.qnet = get_instance(
                self._hparams.qnet.type,
                self._hparams.qnet.kwargs.todict(),
                module_paths=['texar.modules', 'texar.custom'])

        self.replay_memory = replay_memory
        if self.replay_memory is None:
            self.replay_memory = get_instance(
                self._hparams.replay_memory.type,
                self._hparams.replay_memory.kwargs.todict(),
                module_paths=['texar.core', 'texar.custom'])

        # loss & trainer
        with tf.variable_scope(None, default_name=self._hparams.name) as vs:
            self._variable_scope = vs   # Uniquified scope
            self.state_input = tf.placeholder(
                dtype=tf.float64, shape=[None,] + list(state_shape))
            self.y_input = tf.placeholder(
                dtype=tf.float64, shape=(None,))
            self.action_input = tf.placeholder(
                dtype=tf.float64, shape=(None, self.actions))

            self.qnet_qvalue, self.target_qvalue = self.qnet(self.state_input)
            #loss_fn =
            self.loss = self._hparams.trainer.loss_fn(
                qvalue=self.qnet_qvalue, action_input=self.action_input,
                y_input=self.y_input)
            self.trainer = opt.get_train_op(
                loss=self.loss, variables=None,
                hparams=self._hparams.trainer.optimization_hparams)

        self.exploration = get_instance(
            self._hparams.exploration.type,
            self._hparams.exploration.kwargs.todict(),
            module_paths=['texar.core', 'texar.custom'])

        # TODO
=======
        # network
        self.network = get_instance(
            self._hparams.qnetwork.type,
            {"hparams": self._hparams.qnetwork.hparams},
            module_paths=['texar.modules', 'texar.custom'])

        # replay_memory
        self.replay_memory = get_instance(
            self._hparams.replay_memory.type,
            {'hparams': self._hparams.replay_memory.hparams},
            module_paths=['texar.core.replay_memories', 'texar.custom'])

        # loss && trainer
        with tf.variable_scope(self.network.variable_scope):
            self.state_input = tf.placeholder(
                dtype=tf.float64, shape=[None, ] + list(state_shape))

            self.y_input = tf.placeholder(dtype=tf.float64, shape=(None, ))
            self.action_input = \
                tf.placeholder(dtype=tf.float64, shape=(None, self.actions))

            self.qnet_qvalue, self.target_qvalue = \
                self.network(self.state_input)

            self.loss = self._hparams.trainer.loss_fn(
                qvalue=self.qnet_qvalue,
                action_input=self.action_input,
                y_input=self.y_input)
            self.trainer = opt.get_train_op(
                loss=self.loss,
                variables=None,
                hparams=self._hparams.trainer.optimization_hparams)

        # exploration
        self.exploration = get_instance(
            self._hparams.exploration.type,
            {'hparams': self._hparams.exploration.hparams},
            module_paths=['texar.core.explorations', 'texar.custom'])

>>>>>>> 831ec11e
        self.sess = tf.Session()
        self.sess.run(tf.global_variables_initializer())
        self.update_target()

    @staticmethod
    def default_hparams():
        return {
            'name': 'nature_dqn_agent',
            'batch_size': 32,
            'discount_factor': 0.99,
            'observation_steps': 100,
            'update_period': 100,
            'qnet': {
                'type': 'NatureQNet',
                'kwargs': {
                    'hparams': None
                }
            },
            'replay_memory': {
                'type': 'DequeReplayMemory',
                'kwargs': {
                    'hparams': None
                }
            },
            'loss': "l2_loss",
            'optimization': opt.default_optimization_hparams(),
            'exploration': {
                'type': 'EpsilonDecayExploration',
                'kwargs': {
                    'hparams': None
                }
            }
        }

    def set_initial_state(self, observation):
        self.current_state = np.array(observation)

    def perceive(self, action, reward, is_terminal, next_observation):
        self.replay_memory.push({
            'state': self.current_state,
            'action': action,
            'reward': reward,
            'is_terminal': is_terminal,
            'next_state': next_observation
        })
        self.timestep += 1
        self.current_state = np.array(next_observation)

        if self.timestep > self.observation_steps:
            self.train_qnet()

    def train_qnet(self):
        """ Train the Q-Network
        :return:
        """
        minibatch = self.replay_memory.sample(self.batch_size)
        state_batch = np.array([data['state'] for data in minibatch])
        action_batch = np.array([data['action'] for data in minibatch])
        reward_batch = np.array([data['reward'] for data in minibatch])
        is_terminal_batch = \
            np.array([data['is_terminal'] for data in minibatch])
        next_state_batch = np.array([data['next_state'] for data in minibatch])

        qvalue = self.sess.run(self.target_qvalue,
                               feed_dict={self.state_input: next_state_batch})
        y_batch = reward_batch
        for i in range(self.batch_size):
            if not is_terminal_batch[i]:
                y_batch[i] += self.discount_factor * np.max(qvalue[i])

        self.sess.run(self.trainer, feed_dict={
            self.state_input: state_batch,
            self.y_input: y_batch,
            self.action_input: action_batch
        })

        if self.timestep % self.update_period == 0:
            self.update_target()

    def update_target(self):
<<<<<<< HEAD
        variable_dict = {}
        for key in self.qnet.qnet.trainable_variables:
            variable_dict['/'.join(key.name.split('/')[2:])] = self.sess.run(key)
        for key in self.qnet.target.trainable_variables:
            if '/'.join(key.name.split('/')[2:]) in variable_dict:
                self.sess.run(tf.assign(key, variable_dict['/'.join(key.name.split('/')[2:])]))
            else:
                raise ValueError
=======
        """ Copy the parameters from qnet to target
        """
        self.sess.run(self.network.update_target())
>>>>>>> 831ec11e

    def get_action(self, state=None, action_mask=None):
        if state is None:
            state = self.current_state
        if action_mask is None:
            action_mask = [True for _ in range(self.actions)]

        qvalue = self.sess.run(self.qnet_qvalue,
                               feed_dict={self.state_input: np.array([state])})
        action = np.zeros(shape=(self.actions,))
        if random.random() < self.exploration.epsilon():
            while True:
                action_id = random.randrange(self.actions)
                if action_mask[action_id]:
                    break
        else:
            for i in range(self.actions):
                if not action_mask[i]:
                    qvalue[i] -= 10.0 ** 9
            action_id = np.argmax(qvalue)
        action[action_id] = 1.0

        self.exploration.add_timestep()
        return action<|MERGE_RESOLUTION|>--- conflicted
+++ resolved
@@ -12,8 +12,7 @@
 
 from texar.agents.agent_base import AgentBase
 from texar.core import optimization as opt
-from texar.core import get_instance
-from texar.losses.dqn_losses import l2_loss
+from texar.core import get_instance, get_function
 
 # pylint: disable=too-many-instance-attributes, too-many-arguments, invalid-name
 
@@ -32,7 +31,6 @@
         self.observation_steps = self._hparams.observation_steps
         self.update_period = self._hparams.update_period
 
-<<<<<<< HEAD
         self.qnet = qnet
         if self.qnet is None:
             self.qnet = get_instance(
@@ -58,13 +56,14 @@
                 dtype=tf.float64, shape=(None, self.actions))
 
             self.qnet_qvalue, self.target_qvalue = self.qnet(self.state_input)
-            #loss_fn =
-            self.loss = self._hparams.trainer.loss_fn(
+            loss_fn = get_function(self._hparams.loss,
+                                   ["texar.losses.dqn_losses"])
+            self.loss = loss_fn(
                 qvalue=self.qnet_qvalue, action_input=self.action_input,
                 y_input=self.y_input)
             self.trainer = opt.get_train_op(
                 loss=self.loss, variables=None,
-                hparams=self._hparams.trainer.optimization_hparams)
+                hparams=self._hparams.optimization)
 
         self.exploration = get_instance(
             self._hparams.exploration.type,
@@ -72,47 +71,6 @@
             module_paths=['texar.core', 'texar.custom'])
 
         # TODO
-=======
-        # network
-        self.network = get_instance(
-            self._hparams.qnetwork.type,
-            {"hparams": self._hparams.qnetwork.hparams},
-            module_paths=['texar.modules', 'texar.custom'])
-
-        # replay_memory
-        self.replay_memory = get_instance(
-            self._hparams.replay_memory.type,
-            {'hparams': self._hparams.replay_memory.hparams},
-            module_paths=['texar.core.replay_memories', 'texar.custom'])
-
-        # loss && trainer
-        with tf.variable_scope(self.network.variable_scope):
-            self.state_input = tf.placeholder(
-                dtype=tf.float64, shape=[None, ] + list(state_shape))
-
-            self.y_input = tf.placeholder(dtype=tf.float64, shape=(None, ))
-            self.action_input = \
-                tf.placeholder(dtype=tf.float64, shape=(None, self.actions))
-
-            self.qnet_qvalue, self.target_qvalue = \
-                self.network(self.state_input)
-
-            self.loss = self._hparams.trainer.loss_fn(
-                qvalue=self.qnet_qvalue,
-                action_input=self.action_input,
-                y_input=self.y_input)
-            self.trainer = opt.get_train_op(
-                loss=self.loss,
-                variables=None,
-                hparams=self._hparams.trainer.optimization_hparams)
-
-        # exploration
-        self.exploration = get_instance(
-            self._hparams.exploration.type,
-            {'hparams': self._hparams.exploration.hparams},
-            module_paths=['texar.core.explorations', 'texar.custom'])
-
->>>>>>> 831ec11e
         self.sess = tf.Session()
         self.sess.run(tf.global_variables_initializer())
         self.update_target()
@@ -193,20 +151,9 @@
             self.update_target()
 
     def update_target(self):
-<<<<<<< HEAD
-        variable_dict = {}
-        for key in self.qnet.qnet.trainable_variables:
-            variable_dict['/'.join(key.name.split('/')[2:])] = self.sess.run(key)
-        for key in self.qnet.target.trainable_variables:
-            if '/'.join(key.name.split('/')[2:]) in variable_dict:
-                self.sess.run(tf.assign(key, variable_dict['/'.join(key.name.split('/')[2:])]))
-            else:
-                raise ValueError
-=======
         """ Copy the parameters from qnet to target
         """
-        self.sess.run(self.network.update_target())
->>>>>>> 831ec11e
+        self.sess.run(self.qnet.update_target())
 
     def get_action(self, state=None, action_mask=None):
         if state is None:
