--- conflicted
+++ resolved
@@ -12,13 +12,9 @@
 
 Download the data by
 ```
-<<<<<<< HEAD
 cd data
 python download_glue_data.py [--data_dir='./'] [--tasks] [--path_to_mrpc]
 cd ..
-=======
-python data/download_glue_data.py [--data_dir] [--tasks] [--path_to_mrpc]
->>>>>>> 2f781833
 ```
 By default, it will download the [GLUE](https://gluebenchmark.com/tasks) datasets into the `data` directory. The MRPC dataset for classification is included as part of GLUE.
 
